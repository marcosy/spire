package main

import (
	"context"
	"time"

	"github.com/zeebo/errs"
)

func WaitForObjects(ctx context.Context, objects []Object, interval time.Duration) error {
	for _, object := range objects {
		switch object.Kind {
		case DeploymentKind:
			if err := WaitForDeployment(ctx, object.Name, interval); err != nil {
				return err
			}
		case DaemonSetKind:
			if err := WaitForDaemonSet(ctx, object.Name, interval); err != nil {
				return err
			}
		case StatefulSetKind:
			if err := WaitForStatefulSet(ctx, object.Name, interval); err != nil {
				return err
			}
		case ConfigMapKind:
<<<<<<< HEAD
		case Role:
		case RoleBinding:
=======
		case NamespaceKind:
>>>>>>> 6cc674d7
		case SecretKind:
		case ServiceKind:
		case ServiceAccountKind:
		default:
			// The default case is just to make sure we conciously handle all
			// objects that are configured, even if that means do nothing.
			return errs.New("cannot wait on %q object %q", object.Kind, object.Name)
		}
	}
	return nil
}

func WaitForDeployment(ctx context.Context, name string, interval time.Duration) error {
	replicaSets, err := GetReplicaSetsByOwner(ctx, DeploymentObject(name))
	if err != nil {
		return err
	}

	for _, replicaSet := range replicaSets {
		if err := WaitForReplicaSet(ctx, replicaSet.Name, interval); err != nil {
			return err
		}
	}

	return waitFor(ctx, interval, func(ctx context.Context) (bool, error) {
		deployment, err := GetDeployment(ctx, name)
		if err != nil {
			return false, err
		}
		if err := CheckDeploymentReady(deployment); err != nil {
			Warnln("deployment %q is not ready yet: %v", name, err.Error())
			return false, nil
		}
		Goodln("deployment %q is ready", name)
		return true, nil
	})
}

func WaitForStatefulSet(ctx context.Context, name string, interval time.Duration) error {
	pods, err := GetPodsByOwner(ctx, StatefulSetObject(name))
	if err != nil {
		return err
	}

	for _, pod := range pods {
		if err := WaitForPod(ctx, pod.Name, interval); err != nil {
			return err
		}
	}

	return waitFor(ctx, interval, func(ctx context.Context) (bool, error) {
		statefulSet, err := GetStatefulSet(ctx, name)
		if err != nil {
			return false, err
		}
		if err := CheckStatefulSetReady(statefulSet); err != nil {
			Warnln("stateful set %q is not ready yet: %v", name, err.Error())
			return false, nil
		}
		Goodln("stateful set %q is ready", name)
		return true, nil
	})
}

func WaitForReplicaSet(ctx context.Context, name string, interval time.Duration) error {
	pods, err := GetPodsByOwner(ctx, ReplicaSetObject(name))
	if err != nil {
		return err
	}

	for _, pod := range pods {
		if err := WaitForPod(ctx, pod.Name, interval); err != nil {
			return err
		}
	}

	return waitFor(ctx, interval, func(ctx context.Context) (bool, error) {
		replicaSet, err := GetReplicaSet(ctx, name)
		if err != nil {
			return false, err
		}
		if err := CheckReplicaSetReady(replicaSet); err != nil {
			Warnln("replica set %q is not ready yet: %v", name, err.Error())
			return false, nil
		}
		Goodln("replica set %q is ready", name)
		return true, nil
	})
}

func WaitForDaemonSet(ctx context.Context, name string, interval time.Duration) error {
	pods, err := GetPodsByOwner(ctx, DaemonSetObject(name))
	if err != nil {
		return err
	}

	for _, pod := range pods {
		if err := WaitForPod(ctx, pod.Name, interval); err != nil {
			return err
		}
	}

	return waitFor(ctx, interval, func(ctx context.Context) (bool, error) {
		ds, err := GetDaemonSet(ctx, name)
		if err != nil {
			return false, err
		}
		if err := CheckDaemonSetReady(ds); err != nil {
			Warnln("daemon set %q is not ready yet: %v", name, err.Error())
			return false, nil
		}
		Goodln("daemon set %q is ready", name)
		return true, nil
	})
}

func WaitForPod(ctx context.Context, name string, interval time.Duration) error {
	return waitFor(ctx, interval, func(ctx context.Context) (bool, error) {
		pod, err := GetPod(ctx, name)
		if err != nil {
			return false, err
		}
		if err := CheckPodReady(pod); err != nil {
			Warnln("pod %q is not ready yet: %v", name, err.Error())
			return false, nil
		}
		Goodln("pod %q is ready", name)
		return true, nil
	})
}

func waitFor(ctx context.Context, interval time.Duration, fn func(context.Context) (bool, error)) error {
	ticker := time.NewTicker(interval)
	defer ticker.Stop()

	for {
		ok, err := fn(ctx)
		if err != nil {
			return err
		}
		if ok {
			return nil
		}

		select {
		case <-ticker.C:
		case <-ctx.Done():
			return ctx.Err()
		}
	}
}<|MERGE_RESOLUTION|>--- conflicted
+++ resolved
@@ -23,12 +23,9 @@
 				return err
 			}
 		case ConfigMapKind:
-<<<<<<< HEAD
+		case NamespaceKind:
 		case Role:
 		case RoleBinding:
-=======
-		case NamespaceKind:
->>>>>>> 6cc674d7
 		case SecretKind:
 		case ServiceKind:
 		case ServiceAccountKind:
